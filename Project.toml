--- conflicted
+++ resolved
@@ -22,9 +22,7 @@
 Unidecode = "967fb449-e509-55aa-8007-234b4096b967"
 
 [compat]
-<<<<<<< HEAD
 BenchmarkTools = "1"
-=======
 Unidecode = "1"
 DataFrames = "1"
 Statistics = "1"
@@ -36,7 +34,6 @@
 StatsPlots = "0.15"
 ProgressMeter = "1"
 Distributions = "0.25"
->>>>>>> 15f01ef2
 julia = "1"
 
 [extras]
