name = "ADDM"
uuid = "66984a97-c2c2-48b8-bda2-108550fc7e6f"
authors = ["Lynn Yang <lynnyang@caltech.edu>", "Zeynep Enkavi <zenkavi@caltech.edu>"]
version = "1.0.0-DEV"

[deps]
BenchmarkTools = "6e4b80f9-dd63-53aa-95a3-0cdb28fa8baf"
CSV = "336ed68f-0bac-5ca0-87d4-7b16caf5d00b"
DataFrames = "a93c6f00-e57d-5684-b7b6-d8193f3e46c0"
Distributions = "31c24e10-a181-5473-b8eb-7969acd0382f"
Documenter = "e30172f5-a6a5-5a46-863b-614d45cd2de4"
LinearAlgebra = "37e2e46d-f89d-539d-b4ee-838fcccc9c8e"
LiveServer = "16fef848-5104-11e9-1b77-fb7a48bbb589"
Plots = "91a5bcdd-55d7-5caf-9e0b-520d859cae80"
Printf = "de0858da-6303-5e67-8744-51eddeeeb8d7"
ProgressMeter = "92933f4c-e287-5a05-a399-4b506db050ca"
REPL = "3fa0cd96-eef1-5676-8a61-b3b8758bbffb"
Random = "9a3f8284-a2c9-5f02-9a11-845980a1fd5c"
Statistics = "10745b16-79ce-11e8-11f9-7d13ad32a3b2"
StatsBase = "2913bbd2-ae8a-5f71-8c99-4fb6c76f3a91"
StatsPlots = "f3b207a7-027a-5e70-b257-86293d7955fd"
Unidecode = "967fb449-e509-55aa-8007-234b4096b967"

[compat]
<<<<<<< HEAD
Unidecode = "1"
=======
DataFrames = "1"
Statistics = "1"
CSV = "0.10"
Plots = "1"
Documenter = "1"
LiveServer = "1"
StatsBase = "0.34"
StatsPlots = "0.15"
ProgressMeter = "1"
Distributions = "0.25"
>>>>>>> e343651e
julia = "1"

[extras]
Test = "8dfed614-e22c-5e08-85e1-65c5234f0b40"

[targets]
test = ["Test"]<|MERGE_RESOLUTION|>--- conflicted
+++ resolved
@@ -22,9 +22,7 @@
 Unidecode = "967fb449-e509-55aa-8007-234b4096b967"
 
 [compat]
-<<<<<<< HEAD
 Unidecode = "1"
-=======
 DataFrames = "1"
 Statistics = "1"
 CSV = "0.10"
@@ -35,7 +33,6 @@
 StatsPlots = "0.15"
 ProgressMeter = "1"
 Distributions = "0.25"
->>>>>>> e343651e
 julia = "1"
 
 [extras]
